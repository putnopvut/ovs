AT_BANNER([ovs-ofctl])

AT_SETUP([ovs-ofctl parse-flows])
AT_DATA([flows.txt], [[
# comment
tcp,tp_src=123,actions=flood
in_port=LOCAL dl_vlan=9 dl_src=00:0A:E4:25:6B:B0 actions=drop
arp,nw_src=192.168.0.1 actions=drop_spoofed_arp,NORMAL
udp dl_vlan_pcp=7 idle_timeout=5 actions=strip_vlan output:0
tcp,nw_src=192.168.0.3,tp_dst=80 actions=set_queue:37,output:1
udp,nw_src=192.168.0.3,tp_dst=53 actions=pop_queue,output:1
cookie=0x123456789abcdef hard_timeout=10 priority=60000 actions=controller
actions=note:41.42.43,note:00.01.02.03.04.05.06.07,note
tun_id=0x1234,cookie=0x5678,actions=flood
actions=set_tunnel:0x1234,set_tunnel64:0x9876,set_tunnel:0x123456789
actions=multipath(eth_src, 50, hrw, 12, 0, NXM_NX_REG0[0..3]),multipath(symmetric_l4, 1024, iter_hash, 5000, 5050, NXM_NX_REG0[0..12])
table=1,actions=drop
tun_id=0x1234000056780000/0xffff0000ffff0000,actions=drop
]])
AT_CHECK([ovs-ofctl parse-flows flows.txt
], [0], [stdout], [stderr])
AT_CHECK([[sed 's/ (xid=0x[0-9a-fA-F]*)//' stdout]], [0], 
[[OFPT_FLOW_MOD: ADD tcp,tp_src=123 actions=FLOOD
OFPT_FLOW_MOD: ADD in_port=65534,dl_vlan=9,dl_src=00:0a:e4:25:6b:b0 actions=drop
OFPT_FLOW_MOD: ADD arp,nw_src=192.168.0.1 actions=drop_spoofed_arp,NORMAL
OFPT_FLOW_MOD: ADD udp,dl_vlan_pcp=7 idle:5 actions=strip_vlan,output:0
OFPT_FLOW_MOD: ADD tcp,nw_src=192.168.0.3,tp_dst=80 actions=set_queue:37,output:1
OFPT_FLOW_MOD: ADD udp,nw_src=192.168.0.3,tp_dst=53 actions=pop_queue,output:1
OFPT_FLOW_MOD: ADD priority=60000 cookie:0x123456789abcdef hard:10 actions=CONTROLLER:65535
OFPT_FLOW_MOD: ADD actions=note:41.42.43.00.00.00,note:00.01.02.03.04.05.06.07.00.00.00.00.00.00,note:00.00.00.00.00.00
<<<<<<< HEAD
NXT_TUN_ID_FROM_COOKIE: set=1
OFPT_FLOW_MOD: ADD cookie:0x123400005678 actions=FLOOD
OFPT_FLOW_MOD: ADD actions=set_tunnel:0x1234,set_tunnel64:0x9876,set_tunnel64:0x123456789
OFPT_FLOW_MOD: ADD actions=multipath(eth_src,50,hrw,12,0,NXM_NX_REG0[0..3]),multipath(symmetric_l4,1024,iter_hash,5000,5050,NXM_NX_REG0[0..12])
NXT_FLOW_MOD_TABLE_ID: enable
OFPT_FLOW_MOD: ADD table_id:1 actions=drop
NXT_SET_FLOW_FORMAT: format=nxm
NXT_FLOW_MOD: ADD table_id:255 tun_id=0x1234000056780000/0xffff0000ffff0000 actions=drop
=======
NXT_SET_FLOW_FORMAT: format=nxm
NXT_FLOW_MOD: ADD tun_id=0x1234 cookie:0x5678 actions=FLOOD
NXT_FLOW_MOD: ADD actions=set_tunnel:0x1234,set_tunnel64:0x9876,set_tunnel64:0x123456789
NXT_FLOW_MOD: ADD actions=multipath(eth_src,50,hrw,12,0,NXM_NX_REG0[0..3]),multipath(symmetric_l4,1024,iter_hash,5000,5050,NXM_NX_REG0[0..12])
NXT_FLOW_MOD: ADD actions=drop
NXT_FLOW_MOD: ADD tun_id=0x1234000056780000/0xffff0000ffff0000 actions=drop
>>>>>>> 2db65bf7
]])
AT_CHECK([sed 's/.*|//' stderr], [0], [dnl
normalization changed ofp_match, details:
 pre: wildcards=  0x3820f8  in_port=65534  dl_src=00:0a:e4:25:6b:b0  dl_dst=00:00:00:00:00:00  dl_vlan=    9  dl_vlan_pcp=  0  dl_type=     0  nw_tos=   0  nw_proto=   0  nw_src=         0  nw_dst=         0  tp_src=    0  tp_dst=    0
post: wildcards=  0x3ffff8  in_port=65534  dl_src=00:0a:e4:25:6b:b0  dl_dst=00:00:00:00:00:00  dl_vlan=    9  dl_vlan_pcp=  0  dl_type=     0  nw_tos=   0  nw_proto=   0  nw_src=         0  nw_dst=         0  tp_src=    0  tp_dst=    0
normalization changed ofp_match, details:
 pre: wildcards=  0x3820ff  in_port=    0  dl_src=00:00:00:00:00:00  dl_dst=00:00:00:00:00:00  dl_vlan=    0  dl_vlan_pcp=  0  dl_type=     0  nw_tos=   0  nw_proto=   0  nw_src=         0  nw_dst=         0  tp_src=    0  tp_dst=    0
post: wildcards=  0x3fffff  in_port=    0  dl_src=00:00:00:00:00:00  dl_dst=00:00:00:00:00:00  dl_vlan=    0  dl_vlan_pcp=  0  dl_type=     0  nw_tos=   0  nw_proto=   0  nw_src=         0  nw_dst=         0  tp_src=    0  tp_dst=    0
normalization changed ofp_match, details:
<<<<<<< HEAD
 pre: wildcards=  0x3820ff  in_port=    0  dl_src=00:00:00:00:00:00  dl_dst=00:00:00:00:00:00  dl_vlan=    0  dl_vlan_pcp=  0  dl_type=     0  nw_tos=   0  nw_proto=   0  nw_src=         0  nw_dst=         0  tp_src=    0  tp_dst=    0
post: wildcards=  0x3fffff  in_port=    0  dl_src=00:00:00:00:00:00  dl_dst=00:00:00:00:00:00  dl_vlan=    0  dl_vlan_pcp=  0  dl_type=     0  nw_tos=   0  nw_proto=   0  nw_src=         0  nw_dst=         0  tp_src=    0  tp_dst=    0
normalization changed ofp_match, details:
 pre: wildcards=  0x3820ff  in_port=    0  dl_src=00:00:00:00:00:00  dl_dst=00:00:00:00:00:00  dl_vlan=    0  dl_vlan_pcp=  0  dl_type=     0  nw_tos=   0  nw_proto=   0  nw_src=         0  nw_dst=         0  tp_src=    0  tp_dst=    0
post: wildcards=  0x3fffff  in_port=    0  dl_src=00:00:00:00:00:00  dl_dst=00:00:00:00:00:00  dl_vlan=    0  dl_vlan_pcp=  0  dl_type=     0  nw_tos=   0  nw_proto=   0  nw_src=         0  nw_dst=         0  tp_src=    0  tp_dst=    0
normalization changed ofp_match, details:
 pre: wildcards= 0x23820ff  in_port=    0  dl_src=00:00:00:00:00:00  dl_dst=00:00:00:00:00:00  dl_vlan=    0  dl_vlan_pcp=  0  dl_type=     0  nw_tos=   0  nw_proto=   0  nw_src=         0  nw_dst=         0  tp_src=    0  tp_dst=    0
post: wildcards= 0x23fffff  in_port=    0  dl_src=00:00:00:00:00:00  dl_dst=00:00:00:00:00:00  dl_vlan=    0  dl_vlan_pcp=  0  dl_type=     0  nw_tos=   0  nw_proto=   0  nw_src=         0  nw_dst=         0  tp_src=    0  tp_dst=    0
=======
 pre: wildcards=  0x3820ff  in_port=65534  dl_src=00:00:00:00:00:00  dl_dst=00:00:00:00:00:00  dl_vlan=    0  dl_vlan_pcp=  0  dl_type=     0  nw_tos=   0  nw_proto=   0  nw_src=         0  nw_dst=         0  tp_src=    0  tp_dst=    0
post: wildcards=  0x3fffff  in_port=65534  dl_src=00:00:00:00:00:00  dl_dst=00:00:00:00:00:00  dl_vlan=    0  dl_vlan_pcp=  0  dl_type=     0  nw_tos=   0  nw_proto=   0  nw_src=         0  nw_dst=         0  tp_src=    0  tp_dst=    0
>>>>>>> 2db65bf7
])
AT_CLEANUP

AT_SETUP([ovs-ofctl -F nxm parse-flows])
AT_DATA([flows.txt], [
# comment
tcp,tp_src=123,actions=flood
in_port=LOCAL dl_vlan=9 dl_src=00:0A:E4:25:6B:B0 actions=drop
arp,nw_src=192.168.0.1 actions=drop_spoofed_arp,NORMAL
arp,dl_src=00:0A:E4:25:6B:B0,arp_sha=00:0A:E4:25:6B:B0 actions=drop
ipv6,ipv6_src=2001:db8:3c4d:1:2:3:4:5 actions=3
ipv6,ipv6_src=2001:db8:3c4d:1:2:3:4:5/64 actions=4
ipv6,ipv6_dst=2001:db8:3c4d:1:2:3:4:5/127 actions=5
tcp6,ipv6_src=2001:db8:3c4d:1::1,tp_dst=80 actions=drop 
udp6,ipv6_src=2001:db8:3c4d:1::3,tp_dst=53 actions=drop 
in_port=3 icmp6,ipv6_src=2001:db8:3c4d:1::1,icmp_type=134 actions=drop
udp dl_vlan_pcp=7 idle_timeout=5 actions=strip_vlan output:0
tcp,nw_src=192.168.0.3,tp_dst=80 actions=set_queue:37,output:1
udp,nw_src=192.168.0.3,tp_dst=53 actions=pop_queue,output:1
icmp6,icmp_type=135,nd_target=FEC0::1234:F045:8FFF:1111:FE4E:0571 actions=drop
icmp6,icmp_type=135,nd_sll=00:0A:E4:25:6B:B0 actions=drop
icmp6,icmp_type=136,nd_target=FEC0::1234:F045:8FFF:1111:FE4E:0571,nd_tll=00:0A:E4:25:6B:B1 actions=drop
cookie=0x123456789abcdef hard_timeout=10 priority=60000 actions=controller
actions=note:41.42.43,note:00.01.02.03.04.05.06.07,note
tun_id=0x1234,cookie=0x5678,actions=flood
actions=drop
tun_id=0x1234000056780000/0xffff0000ffff0000,actions=drop
])
AT_CHECK([ovs-ofctl -F nxm parse-flows flows.txt], [0], [stdout])
AT_CHECK([[sed 's/ (xid=0x[0-9a-fA-F]*)//' stdout]], [0], [dnl
NXT_FLOW_MOD: ADD tcp,tp_src=123 actions=FLOOD
NXT_FLOW_MOD: ADD in_port=65534,dl_vlan=9,dl_src=00:0a:e4:25:6b:b0 actions=drop
NXT_FLOW_MOD: ADD arp,nw_src=192.168.0.1 actions=drop_spoofed_arp,NORMAL
NXT_FLOW_MOD: ADD arp,dl_src=00:0a:e4:25:6b:b0,arp_sha=00:0a:e4:25:6b:b0 actions=drop
NXT_FLOW_MOD: ADD ipv6,ipv6_src=2001:db8:3c4d:1:2:3:4:5 actions=output:3
NXT_FLOW_MOD: ADD ipv6,ipv6_src=2001:db8:3c4d:1::/64 actions=output:4
NXT_FLOW_MOD: ADD ipv6,ipv6_dst=2001:db8:3c4d:1:2:3:4:4/127 actions=output:5
NXT_FLOW_MOD: ADD tcp6,ipv6_src=2001:db8:3c4d:1::1,tp_dst=80 actions=drop
NXT_FLOW_MOD: ADD udp6,ipv6_src=2001:db8:3c4d:1::3,tp_dst=53 actions=drop
NXT_FLOW_MOD: ADD icmp6,in_port=3,ipv6_src=2001:db8:3c4d:1::1,icmp_type=134 actions=drop
NXT_FLOW_MOD: ADD udp,dl_vlan_pcp=7 idle:5 actions=strip_vlan,output:0
NXT_FLOW_MOD: ADD tcp,nw_src=192.168.0.3,tp_dst=80 actions=set_queue:37,output:1
NXT_FLOW_MOD: ADD udp,nw_src=192.168.0.3,tp_dst=53 actions=pop_queue,output:1
NXT_FLOW_MOD: ADD icmp6,icmp_type=135,nd_target=fec0:0:1234:f045:8fff:1111:fe4e:571 actions=drop
NXT_FLOW_MOD: ADD icmp6,icmp_type=135,nd_sll=00:0a:e4:25:6b:b0 actions=drop
NXT_FLOW_MOD: ADD icmp6,icmp_type=136,nd_target=fec0:0:1234:f045:8fff:1111:fe4e:571,nd_tll=00:0a:e4:25:6b:b1 actions=drop
NXT_FLOW_MOD: ADD priority=60000 cookie:0x123456789abcdef hard:10 actions=CONTROLLER:65535
NXT_FLOW_MOD: ADD actions=note:41.42.43.00.00.00,note:00.01.02.03.04.05.06.07.00.00.00.00.00.00,note:00.00.00.00.00.00
NXT_FLOW_MOD: ADD tun_id=0x1234 cookie:0x5678 actions=FLOOD
NXT_FLOW_MOD: ADD actions=drop
NXT_FLOW_MOD: ADD tun_id=0x1234000056780000/0xffff0000ffff0000 actions=drop
])
AT_CLEANUP

AT_SETUP([ovs-ofctl -F nxm -mmm parse-flows])
AT_DATA([flows.txt], [[
# comment
tcp,tp_src=123,actions=flood
in_port=LOCAL dl_vlan=9 dl_src=00:0A:E4:25:6B:B0 actions=drop
arp,nw_src=192.168.0.1 actions=drop_spoofed_arp,NORMAL
arp,dl_src=00:0A:E4:25:6B:B0,arp_sha=00:0A:E4:25:6B:B0 actions=drop
ipv6,ipv6_src=2001:db8:3c4d:1:2:3:4:5 actions=3
ipv6,ipv6_src=2001:db8:3c4d:1:2:3:4:5/64 actions=4
ipv6,ipv6_dst=2001:db8:3c4d:1:2:3:4:5/127 actions=5
tcp6,ipv6_src=2001:db8:3c4d:1::1,tp_dst=80 actions=drop 
udp6,ipv6_src=2001:db8:3c4d:1::3,tp_dst=53 actions=drop 
in_port=3 icmp6,ipv6_src=2001:db8:3c4d:1::1,icmp_type=134 actions=drop
udp dl_vlan_pcp=7 idle_timeout=5 actions=strip_vlan output:0
tcp,nw_src=192.168.0.3,tp_dst=80 actions=set_queue:37,output:1
udp,nw_src=192.168.0.3,tp_dst=53 actions=pop_queue,output:1
icmp6,icmp_type=135,nd_target=FEC0::1234:F045:8FFF:1111:FE4E:0571 actions=drop
icmp6,icmp_type=135,nd_sll=00:0A:E4:25:6B:B0 actions=drop
icmp6,icmp_type=136,nd_target=FEC0::1234:F045:8FFF:1111:FE4E:0571,nd_tll=00:0A:E4:25:6B:B1 actions=drop
cookie=0x123456789abcdef hard_timeout=10 priority=60000 actions=controller
actions=note:41.42.43,note:00.01.02.03.04.05.06.07,note
tun_id=0x1234,cookie=0x5678,actions=flood
actions=drop
reg0=123,actions=move:NXM_NX_REG0[0..5]->NXM_NX_REG1[26..31],load:55->NXM_NX_REG2[0..31],move:NXM_NX_REG0[0..31]->NXM_NX_TUN_ID[0..31],move:NXM_NX_REG0[0..15]->NXM_OF_VLAN_TCI[]
]])
AT_CHECK([ovs-ofctl -F nxm -mmm parse-flows flows.txt], [0], [stdout])
AT_CHECK([[sed 's/ (xid=0x[0-9a-fA-F]*)//' stdout]], [0],
[[NXT_FLOW_MOD: ADD NXM_OF_ETH_TYPE(0800), NXM_OF_IP_PROTO(06), NXM_OF_TCP_SRC(007b) actions=FLOOD
NXT_FLOW_MOD: ADD NXM_OF_IN_PORT(fffe), NXM_OF_ETH_SRC(000ae4256bb0), NXM_OF_VLAN_TCI_W(1009/1fff) actions=drop
NXT_FLOW_MOD: ADD NXM_OF_ETH_TYPE(0806), NXM_OF_ARP_SPA(c0a80001) actions=drop_spoofed_arp,NORMAL
NXT_FLOW_MOD: ADD NXM_OF_ETH_SRC(000ae4256bb0), NXM_OF_ETH_TYPE(0806), NXM_NX_ARP_SHA(000ae4256bb0) actions=drop
NXT_FLOW_MOD: ADD NXM_OF_ETH_TYPE(86dd), NXM_NX_IPV6_SRC(20010db83c4d00010002000300040005) actions=output:3
NXT_FLOW_MOD: ADD NXM_OF_ETH_TYPE(86dd), NXM_NX_IPV6_SRC_W(20010db83c4d00010000000000000000/ffffffffffffffff0000000000000000) actions=output:4
NXT_FLOW_MOD: ADD NXM_OF_ETH_TYPE(86dd), NXM_NX_IPV6_DST_W(20010db83c4d00010002000300040004/fffffffffffffffffffffffffffffffe) actions=output:5
NXT_FLOW_MOD: ADD NXM_OF_ETH_TYPE(86dd), NXM_NX_IPV6_SRC(20010db83c4d00010000000000000001), NXM_OF_IP_PROTO(06), NXM_OF_TCP_DST(0050) actions=drop
NXT_FLOW_MOD: ADD NXM_OF_ETH_TYPE(86dd), NXM_NX_IPV6_SRC(20010db83c4d00010000000000000003), NXM_OF_IP_PROTO(11), NXM_OF_UDP_DST(0035) actions=drop
NXT_FLOW_MOD: ADD NXM_OF_IN_PORT(0003), NXM_OF_ETH_TYPE(86dd), NXM_NX_IPV6_SRC(20010db83c4d00010000000000000001), NXM_OF_IP_PROTO(3a), NXM_NX_ICMPV6_TYPE(86) actions=drop
NXT_FLOW_MOD: ADD NXM_OF_ETH_TYPE(0800), NXM_OF_VLAN_TCI_W(f000/f000), NXM_OF_IP_PROTO(11) idle:5 actions=strip_vlan,output:0
NXT_FLOW_MOD: ADD NXM_OF_ETH_TYPE(0800), NXM_OF_IP_SRC(c0a80003), NXM_OF_IP_PROTO(06), NXM_OF_TCP_DST(0050) actions=set_queue:37,output:1
NXT_FLOW_MOD: ADD NXM_OF_ETH_TYPE(0800), NXM_OF_IP_SRC(c0a80003), NXM_OF_IP_PROTO(11), NXM_OF_UDP_DST(0035) actions=pop_queue,output:1
NXT_FLOW_MOD: ADD NXM_OF_ETH_TYPE(86dd), NXM_OF_IP_PROTO(3a), NXM_NX_ICMPV6_TYPE(87), NXM_NX_ND_TARGET(fec000001234f0458fff1111fe4e0571) actions=drop
NXT_FLOW_MOD: ADD NXM_OF_ETH_TYPE(86dd), NXM_OF_IP_PROTO(3a), NXM_NX_ICMPV6_TYPE(87), NXM_NX_ND_SLL(000ae4256bb0) actions=drop
NXT_FLOW_MOD: ADD NXM_OF_ETH_TYPE(86dd), NXM_OF_IP_PROTO(3a), NXM_NX_ICMPV6_TYPE(88), NXM_NX_ND_TARGET(fec000001234f0458fff1111fe4e0571), NXM_NX_ND_TLL(000ae4256bb1) actions=drop
NXT_FLOW_MOD: ADD <any> cookie:0x123456789abcdef hard:10 pri:60000 actions=CONTROLLER:65535
NXT_FLOW_MOD: ADD <any> actions=note:41.42.43.00.00.00,note:00.01.02.03.04.05.06.07.00.00.00.00.00.00,note:00.00.00.00.00.00
NXT_FLOW_MOD: ADD NXM_NX_TUN_ID(0000000000001234) cookie:0x5678 actions=FLOOD
NXT_FLOW_MOD: ADD <any> actions=drop
NXT_FLOW_MOD: ADD NXM_NX_REG0(0000007b) actions=move:NXM_NX_REG0[0..5]->NXM_NX_REG1[26..31],load:0x37->NXM_NX_REG2[],move:NXM_NX_REG0[]->NXM_NX_TUN_ID[0..31],move:NXM_NX_REG0[0..15]->NXM_OF_VLAN_TCI[]
]])
AT_CLEANUP

AT_SETUP([ovs-ofctl parse-nx-match])
AT_KEYWORDS([nx-match])
AT_DATA([nx-match.txt], [dnl
<any>

# in port
NXM_OF_IN_PORT(0000)
NXM_OF_IN_PORT(fffe)

# eth dst
NXM_OF_ETH_DST(0002e30f80a4)
NXM_OF_ETH_DST_W(010000000000/010000000000)
NXM_OF_ETH_DST_W(000000000000/010000000000)
NXM_OF_ETH_DST_W(ffffffffffff/010000000000)
NXM_OF_ETH_DST_W(0002e30f80a4/ffffffffffff)
NXM_OF_ETH_DST_W(0002e30f80a4/feffffffffff)

# eth src
NXM_OF_ETH_SRC(020898456ddb)

# eth type
NXM_OF_ETH_TYPE(0800)
NXM_OF_ETH_TYPE(0800) NXM_OF_IN_PORT(0012)

# vlan tci
NXM_OF_VLAN_TCI(f009)
NXM_OF_VLAN_TCI(f009) NXM_OF_VLAN_TCI(f009)
NXM_OF_VLAN_TCI(0000)           # Packets without 802.1Q header.
NXM_OF_VLAN_TCI(3123)           # Packets with VID=123, PCP=1.
NXM_OF_VLAN_TCI(0123)           # Does not make sense (but supported anyway)
NXM_OF_VLAN_TCI_W(1123/1fff)    # Packets with VID=123, any PCP.
NXM_OF_VLAN_TCI_W(f000/f000)    # Packets with any VID, PCP=7.
NXM_OF_VLAN_TCI_W(0000/e000)    # No 802.1Q or with VID=0

# IP TOS
NXM_OF_ETH_TYPE(0800) NXM_OF_IP_TOS(f0)
NXM_OF_IP_TOS(f0)

# IP protocol
NXM_OF_ETH_TYPE(0800) NXM_OF_IP_PROTO(01)
NXM_OF_ETH_TYPE(0800) NXM_OF_IP_PROTO(05)
NXM_OF_IP_PROTO(05)

# IP source
NXM_OF_ETH_TYPE(0800) NXM_OF_IP_SRC(ac100014)
NXM_OF_ETH_TYPE(0800) NXM_OF_IP_SRC_W(C0a80000/FFFF0000)
NXM_OF_ETH_TYPE(0806) NXM_OF_IP_SRC(ac100014)
NXM_OF_IP_SRC_W(C0D80000/FFFF0000)

# IP destination
NXM_OF_ETH_TYPE(0800) NXM_OF_IP_DST(ac100014)
NXM_OF_ETH_TYPE(0800) NXM_OF_IP_DST_W(C0a88012/FFFF0000)
NXM_OF_IP_DST(ac100014)
NXM_OF_ETH_TYPE(0806) NXM_OF_IP_DST_W(C0D80000/FFFF0000)

# TCP source port
NXM_OF_ETH_TYPE(0800) NXM_OF_IP_PROTO(06) NXM_OF_TCP_SRC(4231)
NXM_OF_ETH_TYPE(0800) NXM_OF_IP_PROTO(07) NXM_OF_TCP_SRC(4231)

# TCP destination port
NXM_OF_ETH_TYPE(0800) NXM_OF_IP_PROTO(06) NXM_OF_TCP_DST(4231)
NXM_OF_ETH_TYPE(0800) NXM_OF_IP_PROTO(07) NXM_OF_TCP_DST(4231)

# UDP source port
NXM_OF_ETH_TYPE(0800) NXM_OF_IP_PROTO(11) NXM_OF_UDP_SRC(8732)
NXM_OF_ETH_TYPE(0800) NXM_OF_IP_PROTO(06) NXM_OF_UDP_SRC(7823)

# UDP destination port
NXM_OF_ETH_TYPE(0800) NXM_OF_IP_PROTO(11) NXM_OF_UDP_DST(1782)
NXM_OF_ETH_TYPE(0800) NXM_OF_IP_PROTO(02) NXM_OF_UDP_DST(1293)

# ICMP type
NXM_OF_ETH_TYPE(0800) NXM_OF_IP_PROTO(01) NXM_OF_ICMP_TYPE(12)
NXM_OF_ETH_TYPE(0800) NXM_OF_IP_PROTO(00) NXM_OF_ICMP_TYPE(10)

# ICMP code
NXM_OF_ETH_TYPE(0800) NXM_OF_IP_PROTO(01) NXM_OF_ICMP_CODE(12)
NXM_OF_ETH_TYPE(0800) NXM_OF_IP_PROTO(00) NXM_OF_ICMP_CODE(10)
NXM_OF_ETH_TYPE(0800) NXM_OF_ICMP_CODE(10)
NXM_OF_ICMP_CODE(00)

# ARP opcode
NXM_OF_ETH_TYPE(0806) NXM_OF_ARP_OP(0001)
NXM_OF_ETH_TYPE(0806) NXM_OF_ARP_OP(1111)
NXM_OF_ETH_TYPE(0000) NXM_OF_ARP_OP(0001)
NXM_OF_ARP_OP(0001)
NXM_OF_ETH_TYPE(0806) NXM_OF_ARP_OP(0001) NXM_OF_ARP_OP(0001)

# ARP source protocol address
NXM_OF_ETH_TYPE(0806) NXM_OF_ARP_SPA(ac100014)
NXM_OF_ETH_TYPE(0806) NXM_OF_ARP_SPA_W(C0a81234/FFFFFF00)
NXM_OF_ETH_TYPE(0800) NXM_OF_ARP_SPA(ac100014)
NXM_OF_ARP_SPA_W(C0D8fedc/FFFF0000)

# ARP destination protocol address
NXM_OF_ETH_TYPE(0806) NXM_OF_ARP_TPA(ac100014)
NXM_OF_ETH_TYPE(0806) NXM_OF_ARP_TPA_W(C0a812fe/FFFFFF00)
NXM_OF_ETH_TYPE(0800) NXM_OF_ARP_TPA(ac100014)
NXM_OF_ARP_TPA_W(C0D80000/FFFF0000)

# ARP source hardware address
NXM_OF_ETH_TYPE(0806) NXM_NX_ARP_SHA(0002e30f80a4)
NXM_OF_ETH_TYPE(0800) NXM_NX_ARP_SHA(0002e30f80a4)
NXM_NX_ARP_SHA(0002e30f80a4)

# ARP destination hardware address
NXM_OF_ETH_TYPE(0806) NXM_NX_ARP_THA(0002e30f80a4)
NXM_OF_ETH_TYPE(0800) NXM_NX_ARP_THA(0002e30f80a4)
NXM_NX_ARP_THA(0002e30f80a4)

# IPv6 source
NXM_OF_ETH_TYPE(86dd) NXM_NX_IPV6_SRC(20010db83c4d00010002000300040005)
NXM_OF_ETH_TYPE(0800) NXM_NX_IPV6_SRC(20010db83c4d00010002000300040005)
NXM_OF_ETH_TYPE(86dd) NXM_NX_IPV6_SRC_W(20010db83c4d00010000000000000000/ffffffffffffffff0000000000000000)
NXM_OF_ETH_TYPE(0800) NXM_NX_IPV6_SRC_W(20010db83c4d00010000000000000000/ffffffffffffffff0000000000000000)

# IPv6 destination
NXM_OF_ETH_TYPE(86dd) NXM_NX_IPV6_DST(20010db83c4d00010002000300040005)
NXM_OF_ETH_TYPE(0800) NXM_NX_IPV6_DST(20010db83c4d00010002000300040005)
NXM_OF_ETH_TYPE(86dd) NXM_NX_IPV6_DST_W(20010db83c4d00010000000000000000/ffffffffffffffff0000000000000000)
NXM_OF_ETH_TYPE(0800) NXM_NX_IPV6_DST_W(20010db83c4d00010000000000000000/ffffffffffffffff0000000000000000)

# ND source hardware address
NXM_OF_ETH_TYPE(86dd) NXM_OF_IP_PROTO(3a) NXM_NX_ICMPV6_TYPE(87) NXM_NX_ND_TARGET(20010db83c4d00010002000300040005) NXM_NX_ND_SLL(0002e30f80a4)
NXM_OF_ETH_TYPE(86dd) NXM_OF_IP_PROTO(3a) NXM_NX_ICMPV6_TYPE(88) NXM_NX_ND_TARGET(20010db83c4d00010002000300040005) NXM_NX_ND_SLL(0002e30f80a4)
NXM_OF_ETH_TYPE(86dd) NXM_OF_IP_PROTO(3b) NXM_NX_ICMPV6_TYPE(87) NXM_NX_ND_TARGET(20010db83c4d00010002000300040005) NXM_NX_ND_SLL(0002e30f80a4)
NXM_OF_ETH_TYPE(0800) NXM_OF_IP_PROTO(3a) NXM_NX_ICMPV6_TYPE(87) NXM_NX_ND_TARGET(20010db83c4d00010002000300040005) NXM_NX_ND_SLL(0002e30f80a4)

# ND destination hardware address
NXM_OF_ETH_TYPE(86dd) NXM_OF_IP_PROTO(3a) NXM_NX_ICMPV6_TYPE(88) NXM_NX_ND_TARGET(20010db83c4d00010002000300040005) NXM_NX_ND_TLL(0002e30f80a4)
NXM_OF_ETH_TYPE(86dd) NXM_OF_IP_PROTO(3a) NXM_NX_ICMPV6_TYPE(87) NXM_NX_ND_TARGET(20010db83c4d00010002000300040005) NXM_NX_ND_TLL(0002e30f80a4)
NXM_OF_ETH_TYPE(86dd) NXM_OF_IP_PROTO(3b) NXM_NX_ICMPV6_TYPE(87) NXM_NX_ND_TARGET(20010db83c4d00010002000300040005) NXM_NX_ND_TLL(0002e30f80a4)
NXM_OF_ETH_TYPE(0800) NXM_OF_IP_PROTO(3a) NXM_NX_ICMPV6_TYPE(88) NXM_NX_ND_TARGET(20010db83c4d00010002000300040005) NXM_NX_ND_TLL(0002e30f80a4)

# Tunnel ID.
NXM_NX_TUN_ID(00000000abcdef01)
NXM_NX_TUN_ID_W(84200000abcdef01/84200000FFFFFFFF)

# Register 0.
NXM_NX_REG0(acebdf56)
NXM_NX_REG0_W(a0e0d050/f0f0f0f0)

# Invalid field number.
01020304(1111/2222)

# Unimplemented registers.
#
# This test assumes that at least two registers, but fewer than 16,
# registers are implemented.
00010004(12345678)
00010108(12345678/12345678)
00011e04(12345678)
00011f08(12345678/12345678)
])
AT_CHECK([ovs-ofctl parse-nx-match < nx-match.txt], [0], [dnl
<any>

# in port
NXM_OF_IN_PORT(0000)
NXM_OF_IN_PORT(fffe)

# eth dst
NXM_OF_ETH_DST(0002e30f80a4)
NXM_OF_ETH_DST_W(010000000000/010000000000)
NXM_OF_ETH_DST_W(000000000000/010000000000)
NXM_OF_ETH_DST_W(010000000000/010000000000)
NXM_OF_ETH_DST(0002e30f80a4)
NXM_OF_ETH_DST_W(0002e30f80a4/feffffffffff)

# eth src
NXM_OF_ETH_SRC(020898456ddb)

# eth type
NXM_OF_ETH_TYPE(0800)
NXM_OF_IN_PORT(0012), NXM_OF_ETH_TYPE(0800) 

# vlan tci
NXM_OF_VLAN_TCI(f009)
nx_pull_match() returned error 44010105
NXM_OF_VLAN_TCI(0000)
NXM_OF_VLAN_TCI(3123)
NXM_OF_VLAN_TCI(0123)
NXM_OF_VLAN_TCI_W(1123/1fff)
NXM_OF_VLAN_TCI_W(f000/f000)
NXM_OF_VLAN_TCI_W(0000/e000)

# IP TOS
NXM_OF_ETH_TYPE(0800), NXM_OF_IP_TOS(f0)
nx_pull_match() returned error 44010104

# IP protocol
NXM_OF_ETH_TYPE(0800), NXM_OF_IP_PROTO(01)
NXM_OF_ETH_TYPE(0800), NXM_OF_IP_PROTO(05)
nx_pull_match() returned error 44010104

# IP source
NXM_OF_ETH_TYPE(0800), NXM_OF_IP_SRC(ac100014)
NXM_OF_ETH_TYPE(0800), NXM_OF_IP_SRC_W(c0a80000/ffff0000)
nx_pull_match() returned error 44010104
nx_pull_match() returned error 44010104

# IP destination
NXM_OF_ETH_TYPE(0800), NXM_OF_IP_DST(ac100014)
NXM_OF_ETH_TYPE(0800), NXM_OF_IP_DST_W(c0a80000/ffff0000)
nx_pull_match() returned error 44010104
nx_pull_match() returned error 44010104

# TCP source port
NXM_OF_ETH_TYPE(0800), NXM_OF_IP_PROTO(06), NXM_OF_TCP_SRC(4231)
nx_pull_match() returned error 44010104

# TCP destination port
NXM_OF_ETH_TYPE(0800), NXM_OF_IP_PROTO(06), NXM_OF_TCP_DST(4231)
nx_pull_match() returned error 44010104

# UDP source port
NXM_OF_ETH_TYPE(0800), NXM_OF_IP_PROTO(11), NXM_OF_UDP_SRC(8732)
nx_pull_match() returned error 44010104

# UDP destination port
NXM_OF_ETH_TYPE(0800), NXM_OF_IP_PROTO(11), NXM_OF_UDP_DST(1782)
nx_pull_match() returned error 44010104

# ICMP type
NXM_OF_ETH_TYPE(0800), NXM_OF_IP_PROTO(01), NXM_OF_ICMP_TYPE(12)
nx_pull_match() returned error 44010104

# ICMP code
NXM_OF_ETH_TYPE(0800), NXM_OF_IP_PROTO(01), NXM_OF_ICMP_CODE(12)
nx_pull_match() returned error 44010104
nx_pull_match() returned error 44010104
nx_pull_match() returned error 44010104

# ARP opcode
NXM_OF_ETH_TYPE(0806), NXM_OF_ARP_OP(0001)
nx_pull_match() returned error 44010102
nx_pull_match() returned error 44010104
nx_pull_match() returned error 44010104
nx_pull_match() returned error 44010105

# ARP source protocol address
NXM_OF_ETH_TYPE(0806), NXM_OF_ARP_SPA(ac100014)
NXM_OF_ETH_TYPE(0806), NXM_OF_ARP_SPA_W(c0a81200/ffffff00)
nx_pull_match() returned error 44010104
nx_pull_match() returned error 44010104

# ARP destination protocol address
NXM_OF_ETH_TYPE(0806), NXM_OF_ARP_TPA(ac100014)
NXM_OF_ETH_TYPE(0806), NXM_OF_ARP_TPA_W(c0a81200/ffffff00)
nx_pull_match() returned error 44010104
nx_pull_match() returned error 44010104

# ARP source hardware address
NXM_OF_ETH_TYPE(0806), NXM_NX_ARP_SHA(0002e30f80a4)
nx_pull_match() returned error 44010104
nx_pull_match() returned error 44010104

# ARP destination hardware address
NXM_OF_ETH_TYPE(0806), NXM_NX_ARP_THA(0002e30f80a4)
nx_pull_match() returned error 44010104
nx_pull_match() returned error 44010104

# IPv6 source
NXM_OF_ETH_TYPE(86dd), NXM_NX_IPV6_SRC(20010db83c4d00010002000300040005)
nx_pull_match() returned error 44010104
NXM_OF_ETH_TYPE(86dd), NXM_NX_IPV6_SRC_W(20010db83c4d00010000000000000000/ffffffffffffffff0000000000000000)
nx_pull_match() returned error 44010104

# IPv6 destination
NXM_OF_ETH_TYPE(86dd), NXM_NX_IPV6_DST(20010db83c4d00010002000300040005)
nx_pull_match() returned error 44010104
NXM_OF_ETH_TYPE(86dd), NXM_NX_IPV6_DST_W(20010db83c4d00010000000000000000/ffffffffffffffff0000000000000000)
nx_pull_match() returned error 44010104

# ND source hardware address
NXM_OF_ETH_TYPE(86dd), NXM_OF_IP_PROTO(3a), NXM_NX_ICMPV6_TYPE(87), NXM_NX_ND_TARGET(20010db83c4d00010002000300040005), NXM_NX_ND_SLL(0002e30f80a4)
nx_pull_match() returned error 44010104
nx_pull_match() returned error 44010104
nx_pull_match() returned error 44010104

# ND destination hardware address
NXM_OF_ETH_TYPE(86dd), NXM_OF_IP_PROTO(3a), NXM_NX_ICMPV6_TYPE(88), NXM_NX_ND_TARGET(20010db83c4d00010002000300040005), NXM_NX_ND_TLL(0002e30f80a4)
nx_pull_match() returned error 44010104
nx_pull_match() returned error 44010104
nx_pull_match() returned error 44010104

# Tunnel ID.
NXM_NX_TUN_ID(00000000abcdef01)
NXM_NX_TUN_ID_W(84200000abcdef01/84200000ffffffff)

# Register 0.
NXM_NX_REG0(acebdf56)
NXM_NX_REG0_W(a0e0d050/f0f0f0f0)

# Invalid field number.
nx_pull_match() returned error 44010101

# Unimplemented registers.
#
# This test assumes that at least two registers, but fewer than 16,
# registers are implemented.
NXM_NX_REG0(12345678)
NXM_NX_REG0_W(12345678/12345678)
nx_pull_match() returned error 44010101
nx_pull_match() returned error 44010101
])
AT_CLEANUP

dnl Check that "-F openflow10" rejects a flow_mod with a tun_id, since
dnl OpenFlow 1.0 doesn't support tunnels.
AT_SETUP([ovs-ofctl -F option and tun_id])
AT_CHECK([ovs-ofctl -F openflow10 add-flow dummy tun_id=123,actions=drop],
  [1], [], [ovs-ofctl: flow cannot be expressed in flow format openflow10 (flow format nxm or better is required)
])
AT_CLEANUP

dnl Check that "-F nxm" really forces add-flow to use the NXM flow format.
dnl (If it doesn't, then either the tun_id won't show up at all, or it will
dnl additionally show up as the top 32 bits of the cookie.)  This checks
dnl for regression against bug #4566.
AT_SETUP([ovs-ofctl -F option with flow_mods])
OFPROTO_START
AT_CHECK([ovs-ofctl -F nxm add-flow br0 tun_id=0x12345678,actions=drop])
AT_CHECK([ovs-ofctl dump-flows br0 | STRIP_XIDS | STRIP_DURATION], [0], [dnl
NXST_FLOW reply:
 cookie=0x0, duration=?s, table_id=0, n_packets=0, n_bytes=0, tun_id=0x12345678 actions=drop
])
OFPROTO_STOP
AT_CLEANUP

dnl Check that "-F openflow10" is really honored on dump-flows.
dnl (If it isn't, then dump-flows will show the register match.)
AT_SETUP([ovs-ofctl dump-flows honors -F option])
OFPROTO_START
AT_CHECK([ovs-ofctl add-flow br0 reg0=0x12345,actions=drop])
AT_CHECK([ovs-ofctl -F openflow10 dump-flows br0 | STRIP_XIDS | STRIP_DURATION], [0], [dnl
OFPST_FLOW reply:
 cookie=0x0, duration=?s, table_id=0, n_packets=0, n_bytes=0,  actions=drop
])
OFPROTO_STOP
AT_CLEANUP

dnl Check that "-F openflow10" fails on dump-flows if the requested match
dnl can't be represented in OpenFlow 1.0.
AT_SETUP([ovs-ofctl dump-flows rejects bad -F option])
OFPROTO_START
AT_CHECK([ovs-ofctl -F openflow10 dump-flows unix:br0.mgmt reg0=0xabcdef], [1], [],
  [ovs-ofctl: unix:br0.mgmt: cannot use requested flow format nxm for specified flow
])
OFPROTO_STOP
AT_CLEANUP<|MERGE_RESOLUTION|>--- conflicted
+++ resolved
@@ -28,23 +28,12 @@
 OFPT_FLOW_MOD: ADD udp,nw_src=192.168.0.3,tp_dst=53 actions=pop_queue,output:1
 OFPT_FLOW_MOD: ADD priority=60000 cookie:0x123456789abcdef hard:10 actions=CONTROLLER:65535
 OFPT_FLOW_MOD: ADD actions=note:41.42.43.00.00.00,note:00.01.02.03.04.05.06.07.00.00.00.00.00.00,note:00.00.00.00.00.00
-<<<<<<< HEAD
-NXT_TUN_ID_FROM_COOKIE: set=1
-OFPT_FLOW_MOD: ADD cookie:0x123400005678 actions=FLOOD
-OFPT_FLOW_MOD: ADD actions=set_tunnel:0x1234,set_tunnel64:0x9876,set_tunnel64:0x123456789
-OFPT_FLOW_MOD: ADD actions=multipath(eth_src,50,hrw,12,0,NXM_NX_REG0[0..3]),multipath(symmetric_l4,1024,iter_hash,5000,5050,NXM_NX_REG0[0..12])
-NXT_FLOW_MOD_TABLE_ID: enable
-OFPT_FLOW_MOD: ADD table_id:1 actions=drop
-NXT_SET_FLOW_FORMAT: format=nxm
-NXT_FLOW_MOD: ADD table_id:255 tun_id=0x1234000056780000/0xffff0000ffff0000 actions=drop
-=======
 NXT_SET_FLOW_FORMAT: format=nxm
 NXT_FLOW_MOD: ADD tun_id=0x1234 cookie:0x5678 actions=FLOOD
 NXT_FLOW_MOD: ADD actions=set_tunnel:0x1234,set_tunnel64:0x9876,set_tunnel64:0x123456789
 NXT_FLOW_MOD: ADD actions=multipath(eth_src,50,hrw,12,0,NXM_NX_REG0[0..3]),multipath(symmetric_l4,1024,iter_hash,5000,5050,NXM_NX_REG0[0..12])
 NXT_FLOW_MOD: ADD actions=drop
 NXT_FLOW_MOD: ADD tun_id=0x1234000056780000/0xffff0000ffff0000 actions=drop
->>>>>>> 2db65bf7
 ]])
 AT_CHECK([sed 's/.*|//' stderr], [0], [dnl
 normalization changed ofp_match, details:
@@ -54,19 +43,8 @@
  pre: wildcards=  0x3820ff  in_port=    0  dl_src=00:00:00:00:00:00  dl_dst=00:00:00:00:00:00  dl_vlan=    0  dl_vlan_pcp=  0  dl_type=     0  nw_tos=   0  nw_proto=   0  nw_src=         0  nw_dst=         0  tp_src=    0  tp_dst=    0
 post: wildcards=  0x3fffff  in_port=    0  dl_src=00:00:00:00:00:00  dl_dst=00:00:00:00:00:00  dl_vlan=    0  dl_vlan_pcp=  0  dl_type=     0  nw_tos=   0  nw_proto=   0  nw_src=         0  nw_dst=         0  tp_src=    0  tp_dst=    0
 normalization changed ofp_match, details:
-<<<<<<< HEAD
- pre: wildcards=  0x3820ff  in_port=    0  dl_src=00:00:00:00:00:00  dl_dst=00:00:00:00:00:00  dl_vlan=    0  dl_vlan_pcp=  0  dl_type=     0  nw_tos=   0  nw_proto=   0  nw_src=         0  nw_dst=         0  tp_src=    0  tp_dst=    0
-post: wildcards=  0x3fffff  in_port=    0  dl_src=00:00:00:00:00:00  dl_dst=00:00:00:00:00:00  dl_vlan=    0  dl_vlan_pcp=  0  dl_type=     0  nw_tos=   0  nw_proto=   0  nw_src=         0  nw_dst=         0  tp_src=    0  tp_dst=    0
-normalization changed ofp_match, details:
- pre: wildcards=  0x3820ff  in_port=    0  dl_src=00:00:00:00:00:00  dl_dst=00:00:00:00:00:00  dl_vlan=    0  dl_vlan_pcp=  0  dl_type=     0  nw_tos=   0  nw_proto=   0  nw_src=         0  nw_dst=         0  tp_src=    0  tp_dst=    0
-post: wildcards=  0x3fffff  in_port=    0  dl_src=00:00:00:00:00:00  dl_dst=00:00:00:00:00:00  dl_vlan=    0  dl_vlan_pcp=  0  dl_type=     0  nw_tos=   0  nw_proto=   0  nw_src=         0  nw_dst=         0  tp_src=    0  tp_dst=    0
-normalization changed ofp_match, details:
- pre: wildcards= 0x23820ff  in_port=    0  dl_src=00:00:00:00:00:00  dl_dst=00:00:00:00:00:00  dl_vlan=    0  dl_vlan_pcp=  0  dl_type=     0  nw_tos=   0  nw_proto=   0  nw_src=         0  nw_dst=         0  tp_src=    0  tp_dst=    0
-post: wildcards= 0x23fffff  in_port=    0  dl_src=00:00:00:00:00:00  dl_dst=00:00:00:00:00:00  dl_vlan=    0  dl_vlan_pcp=  0  dl_type=     0  nw_tos=   0  nw_proto=   0  nw_src=         0  nw_dst=         0  tp_src=    0  tp_dst=    0
-=======
  pre: wildcards=  0x3820ff  in_port=65534  dl_src=00:00:00:00:00:00  dl_dst=00:00:00:00:00:00  dl_vlan=    0  dl_vlan_pcp=  0  dl_type=     0  nw_tos=   0  nw_proto=   0  nw_src=         0  nw_dst=         0  tp_src=    0  tp_dst=    0
 post: wildcards=  0x3fffff  in_port=65534  dl_src=00:00:00:00:00:00  dl_dst=00:00:00:00:00:00  dl_vlan=    0  dl_vlan_pcp=  0  dl_type=     0  nw_tos=   0  nw_proto=   0  nw_src=         0  nw_dst=         0  tp_src=    0  tp_dst=    0
->>>>>>> 2db65bf7
 ])
 AT_CLEANUP
 
