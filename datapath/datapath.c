--- conflicted
+++ resolved
@@ -550,12 +550,8 @@
 
 	OVS_CB(skb)->dp_port = p;
 
-<<<<<<< HEAD
 	/* Extract flow from 'skb' into 'key'. */
-	if (flow_extract(skb, p ? p->port_no : ODPP_NONE, &key)) {
-=======
 	if (flow_extract(skb, p ? p->port_no : XFLOWP_NONE, &key)) {
->>>>>>> 95ee79a8
 		if (dp->drop_frags) {
 			kfree_skb(skb);
 			stats_counter_off = offsetof(struct dp_stats_percpu, n_frags);
@@ -565,23 +561,10 @@
 
 	/* Look up flow. */
 	flow_node = tbl_lookup(rcu_dereference(dp->table), &key, flow_hash(&key), flow_cmp);
-<<<<<<< HEAD
 	if (unlikely(!flow_node)) {
-		dp_output_control(dp, skb, _ODPL_MISS_NR, OVS_CB(skb)->tun_id);
+		dp_output_control(dp, skb, _XFLOWL_MISS_NR, OVS_CB(skb)->tun_id);
 		stats_counter_off = offsetof(struct dp_stats_percpu, n_missed);
 		goto out;
-=======
-	if (flow_node) {
-		struct sw_flow *flow = flow_cast(flow_node);
-		struct sw_flow_actions *acts = rcu_dereference(flow->sf_acts);
-		flow_used(flow, skb);
-		execute_actions(dp, skb, &key, acts->actions, acts->n_actions,
-				GFP_ATOMIC);
-		stats_counter_off = offsetof(struct dp_stats_percpu, n_hit);
-	} else {
-		stats_counter_off = offsetof(struct dp_stats_percpu, n_missed);
-		dp_output_control(dp, skb, _XFLOWL_MISS_NR, OVS_CB(skb)->tun_id);
->>>>>>> 95ee79a8
 	}
 
 	flow = flow_cast(flow_node);
@@ -969,7 +952,6 @@
 	return ERR_PTR(error);
 }
 
-<<<<<<< HEAD
 static struct timespec get_time_offset(void)
 {
 	struct timespec now_mono, now_jiffies;
@@ -979,11 +961,8 @@
 	return timespec_sub(now_mono, now_jiffies);
 }
 
-static void get_stats(struct sw_flow *flow, struct odp_flow_stats *stats,
+static void get_stats(struct sw_flow *flow, struct xflow_flow_stats *stats,
 		      struct timespec time_offset)
-=======
-static void get_stats(struct sw_flow *flow, struct xflow_flow_stats *stats)
->>>>>>> 95ee79a8
 {
 	if (flow->used) {
 		struct timespec flow_ts, used;
@@ -1105,13 +1084,8 @@
 
 		/* Fetch stats, then clear them if necessary. */
 		spin_lock_bh(&flow->lock);
-<<<<<<< HEAD
 		get_stats(flow, stats, get_time_offset());
-		if (uf->flags & ODPPF_ZERO_STATS)
-=======
-		get_stats(flow, stats);
 		if (uf->flags & XFLOWPF_ZERO_STATS)
->>>>>>> 95ee79a8
 			clear_stats(flow);
 		spin_unlock_bh(&flow->lock);
 	}
@@ -1147,14 +1121,9 @@
 }
 
 static int do_answer_query(struct sw_flow *flow, u32 query_flags,
-<<<<<<< HEAD
 			   struct timespec time_offset,
-			   struct odp_flow_stats __user *ustats,
-			   union odp_action __user *actions,
-=======
 			   struct xflow_flow_stats __user *ustats,
 			   union xflow_action __user *actions,
->>>>>>> 95ee79a8
 			   u32 __user *n_actionsp)
 {
 	struct sw_flow_actions *sf_acts;
@@ -1162,13 +1131,8 @@
 	u32 n_actions;
 
 	spin_lock_bh(&flow->lock);
-<<<<<<< HEAD
 	get_stats(flow, &stats, time_offset);
-	if (query_flags & ODPFF_ZERO_TCP_FLAGS)
-=======
-	get_stats(flow, &stats);
 	if (query_flags & XFLOWFF_ZERO_TCP_FLAGS)
->>>>>>> 95ee79a8
 		flow->tcp_flags = 0;
 
 	spin_unlock_bh(&flow->lock);
@@ -1191,12 +1155,8 @@
 }
 
 static int answer_query(struct sw_flow *flow, u32 query_flags,
-<<<<<<< HEAD
 			struct timespec time_offset,
-			struct odp_flow __user *ufp)
-=======
 			struct xflow_flow __user *ufp)
->>>>>>> 95ee79a8
 {
 	union xflow_action *actions;
 
@@ -1920,12 +1880,8 @@
 }
 
 static int compat_answer_query(struct sw_flow *flow, u32 query_flags,
-<<<<<<< HEAD
 			       struct timespec time_offset,
-			       struct compat_odp_flow __user *ufp)
-=======
 			       struct compat_xflow_flow __user *ufp)
->>>>>>> 95ee79a8
 {
 	compat_uptr_t actions;
 
